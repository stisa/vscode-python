// Copyright (c) Microsoft Corporation. All rights reserved.
// Licensed under the MIT License.

import { expect } from 'chai';
import * as path from 'path';
import * as TypeMoq from 'typemoq';
import '../../../client/common/extensions';
import { IFileSystem } from '../../../client/common/platform/types';
import { Bash } from '../../../client/common/terminal/environmentActivationProviders/bash';
import { TerminalShellType } from '../../../client/common/terminal/types';
import { IConfigurationService, IPythonSettings } from '../../../client/common/types';
import { getNamesAndValues } from '../../../client/common/utils/enum';
import { IServiceContainer } from '../../../client/ioc/types';

<<<<<<< HEAD
// tslint:disable:max-func-body-length
=======
// tslint:disable: max-func-body-length

>>>>>>> bd9615ac
suite('Terminal Environment Activation (bash)', () => {
    [
        'usr/bin/python',
        'usr/bin/env with spaces/env more/python',
        'c:\\users\\windows paths\\conda\\python.exe'
    ].forEach(pythonPath => {
        const hasSpaces = pythonPath.indexOf(' ') > 0;
        const suiteTitle = hasSpaces
            ? 'and there are spaces in the script file (pythonpath),'
            : 'and there are no spaces in the script file (pythonpath),';
        suite(suiteTitle, () => {
            ['activate', 'activate.sh', 'activate.csh', 'activate.fish', 'activate.bat', 'Activate.ps1'].forEach(
                scriptFileName => {
                    suite(`and script file is ${scriptFileName}`, () => {
                        let serviceContainer: TypeMoq.IMock<IServiceContainer>;
                        let fileSystem: TypeMoq.IMock<IFileSystem>;
                        setup(() => {
                            serviceContainer = TypeMoq.Mock.ofType<IServiceContainer>();
                            fileSystem = TypeMoq.Mock.ofType<IFileSystem>();
                            serviceContainer.setup(c => c.get(IFileSystem)).returns(() => fileSystem.object);

                            const configService = TypeMoq.Mock.ofType<IConfigurationService>();
                            serviceContainer
                                .setup(c => c.get(TypeMoq.It.isValue(IConfigurationService)))
                                .returns(() => configService.object);
                            const settings = TypeMoq.Mock.ofType<IPythonSettings>();
                            settings.setup(s => s.pythonPath).returns(() => pythonPath);
                            configService.setup(c => c.getSettings(TypeMoq.It.isAny())).returns(() => settings.object);
                        });

                        getNamesAndValues<TerminalShellType>(TerminalShellType).forEach(shellType => {
                            let isScriptFileSupported = false;
                            switch (shellType.value) {
                                case TerminalShellType.zsh:
                                case TerminalShellType.ksh:
                                case TerminalShellType.wsl:
                                case TerminalShellType.gitbash:
                                case TerminalShellType.bash: {
                                    isScriptFileSupported = ['activate', 'activate.sh'].indexOf(scriptFileName) >= 0;
                                    break;
                                }
                                case TerminalShellType.fish: {
                                    isScriptFileSupported = ['activate.fish'].indexOf(scriptFileName) >= 0;
                                    break;
                                }
                                case TerminalShellType.tcshell:
                                case TerminalShellType.cshell: {
                                    isScriptFileSupported = ['activate.csh'].indexOf(scriptFileName) >= 0;
                                    break;
                                }
                                default: {
                                    isScriptFileSupported = false;
                                }
                            }
                            const titleTitle = isScriptFileSupported
                                ? `Ensure bash Activation command returns activation command (Shell: ${shellType.name})`
                                : `Ensure bash Activation command returns undefined (Shell: ${shellType.name})`;

                            test(titleTitle, async () => {
                                const bash = new Bash(serviceContainer.object);

                                const supported = bash.isShellSupported(shellType.value);
                                switch (shellType.value) {
                                    case TerminalShellType.wsl:
                                    case TerminalShellType.zsh:
                                    case TerminalShellType.ksh:
                                    case TerminalShellType.bash:
                                    case TerminalShellType.gitbash:
                                    case TerminalShellType.tcshell:
                                    case TerminalShellType.cshell:
                                    case TerminalShellType.fish: {
                                        expect(supported).to.be.equal(
                                            true,
                                            `${shellType.name} shell not supported (it should be)`
                                        );
                                        break;
                                    }
                                    default: {
                                        expect(supported).to.be.equal(
                                            false,
                                            `${shellType.name} incorrectly supported (should not be)`
                                        );
                                        // No point proceeding with other tests.
                                        return;
                                    }
                                }

                                const pathToScriptFile = path.join(path.dirname(pythonPath), scriptFileName);
                                fileSystem
                                    .setup(fs => fs.fileExists(TypeMoq.It.isValue(pathToScriptFile)))
                                    .returns(() => Promise.resolve(true));
                                const command = await bash.getActivationCommands(undefined, shellType.value);

                                if (isScriptFileSupported) {
                                    // Ensure the script file is of the following form:
                                    // source "<path to script file>" <environment name>
                                    // Ensure the path is quoted if it contains any spaces.
                                    // Ensure it contains the name of the environment as an argument to the script file.

                                    expect(command).to.be.deep.equal(
                                        [`source ${pathToScriptFile.fileToCommandArgument()}`.trim()],
                                        'Invalid command'
                                    );
                                } else {
                                    expect(command).to.be.equal(undefined, 'Command should be undefined');
                                }
                            });
                        });
                    });
                }
            );
        });
    });
});<|MERGE_RESOLUTION|>--- conflicted
+++ resolved
@@ -12,12 +12,8 @@
 import { getNamesAndValues } from '../../../client/common/utils/enum';
 import { IServiceContainer } from '../../../client/ioc/types';
 
-<<<<<<< HEAD
-// tslint:disable:max-func-body-length
-=======
 // tslint:disable: max-func-body-length
 
->>>>>>> bd9615ac
 suite('Terminal Environment Activation (bash)', () => {
     [
         'usr/bin/python',
